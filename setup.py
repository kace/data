#!/usr/bin/env python
# Copyright (c) Facebook, Inc. and its affiliates.
<<<<<<< HEAD
import distutils.command.clean
=======
import argparse
>>>>>>> e86cedc5
import os
import shutil
import subprocess
import sys
from datetime import datetime
from pathlib import Path

from setuptools import find_packages, setup

from tools import setup_helpers

ROOT_DIR = Path(__file__).parent.resolve()


def _get_version(nightly=False, release=False):
    version = "0.3.0a0"
    sha = "Unknown"
    try:
        sha = subprocess.check_output(["git", "rev-parse", "HEAD"], cwd=str(ROOT_DIR)).decode("ascii").strip()
    except Exception:
        pass

    if nightly:
        version = version[:-2] + "dev" + f"{datetime.utcnow():%Y%m%d}"
    elif release:
        version = version[:-2]
    else:
        os_build_version = os.getenv("BUILD_VERSION")
        if os_build_version:
            version = os_build_version
        elif sha != "Unknown":
            version += "+" + sha[:7]

    return version, sha


def _export_version(version, sha):
    version_path = ROOT_DIR / "torchdata" / "version.py"
    with open(version_path, "w") as f:
        f.write(f"__version__ = '{version}'\n")
        f.write(f"git_version = {repr(sha)}\n")


<<<<<<< HEAD
class clean(distutils.command.clean.clean):
    def run(self):
        # Run default behavior first
        distutils.command.clean.clean.run(self)

        # Remove torchdata extension
        for path in (ROOT_DIR / "torchdata").glob("**/*.so"):
            print(f"removing '{path}'")
            path.unlink()
        # Remove build directory
        build_dirs = [
            ROOT_DIR / "build",
        ]
        for path in build_dirs:
            if path.exists():
                print(f"removing '{path}' (and everything under it)")
                shutil.rmtree(str(path), ignore_errors=True)


VERSION, SHA = _get_version()
_export_version(VERSION, SHA)

print("-- Building version " + VERSION)

pytorch_package_version = os.getenv("PYTORCH_VERSION")

pytorch_package_dep = "torch"
if pytorch_package_version:
    pytorch_package_dep += "==" + pytorch_package_version

setup(
    # Metadata
    name="torchdata",
    version=VERSION,
    description="Composable data loading modules for PyTorch",
    url="https://github.com/pytorch/data",
    author="PyTorch Team",
    author_email="packages@pytorch.org",
    license="BSD",
    install_requires=["requests", pytorch_package_dep],
    python_requires=">=3.7",
    classifiers=[
        "Intended Audience :: Developers",
        "Intended Audience :: Science/Research",
        "License :: OSI Approved :: BSD License",
        "Operating System :: MacOS :: MacOS X",
        "Operating System :: Microsoft :: Windows",
        "Programming Language :: Python :: 3.7",
        "Programming Language :: Python :: 3.8",
        "Programming Language :: Python :: 3.9",
        "Programming Language :: Python :: Implementation :: CPython",
        "Topic :: Scientific/Engineering :: Artificial Intelligence",
    ],
    # Package Info
    packages=find_packages(exclude=["test*", "examples*"]),
    zip_safe=False,
    ext_modules=setup_helpers.get_ext_modules(),
    cmdclass={
        "build_ext": setup_helpers.CMakeBuild,
        "clean": clean,
    },
)
=======
def get_parser():
    parser = argparse.ArgumentParser(description="TorchData setup")
    group = parser.add_mutually_exclusive_group()
    group.add_argument(
        "--nightly",
        action="store_true",
        help="Nightly Release",
    )
    group.add_argument(
        "--release",
        action="store_true",
        help="Official/RC Release",
    )
    return parser


if __name__ == "__main__":
    args, unknown = get_parser().parse_known_args()

    VERSION, SHA = _get_version(args.nightly, args.release)
    _export_version(VERSION, SHA)

    print("-- Building version " + VERSION)

    pytorch_package_version = os.getenv("PYTORCH_VERSION")

    pytorch_package_dep = "torch"
    if pytorch_package_version:
        pytorch_package_dep += "==" + pytorch_package_version

    sys.argv = [sys.argv[0]] + unknown
    setup(
        # Metadata
        name="torchdata",
        version=VERSION,
        description="Composable data loading modules for PyTorch",
        url="https://github.com/pytorch/data",
        author="PyTorch Team",
        author_email="packages@pytorch.org",
        license="BSD",
        install_requires=["requests", pytorch_package_dep],
        python_requires=">=3.7",
        classifiers=[
            "Intended Audience :: Developers",
            "Intended Audience :: Science/Research",
            "License :: OSI Approved :: BSD License",
            "Operating System :: MacOS :: MacOS X",
            "Operating System :: Microsoft :: Windows",
            "Programming Language :: Python :: 3.7",
            "Programming Language :: Python :: 3.8",
            "Programming Language :: Python :: 3.9",
            "Programming Language :: Python :: Implementation :: CPython",
            "Topic :: Scientific/Engineering :: Artificial Intelligence",
        ],
        # Package Info
        packages=find_packages(exclude=["test*", "examples*"]),
        zip_safe=False,
    )
>>>>>>> e86cedc5
<|MERGE_RESOLUTION|>--- conflicted
+++ resolved
@@ -1,10 +1,7 @@
 #!/usr/bin/env python
 # Copyright (c) Facebook, Inc. and its affiliates.
-<<<<<<< HEAD
 import distutils.command.clean
-=======
 import argparse
->>>>>>> e86cedc5
 import os
 import shutil
 import subprocess
@@ -48,7 +45,6 @@
         f.write(f"git_version = {repr(sha)}\n")
 
 
-<<<<<<< HEAD
 class clean(distutils.command.clean.clean):
     def run(self):
         # Run default behavior first
@@ -67,51 +63,6 @@
                 print(f"removing '{path}' (and everything under it)")
                 shutil.rmtree(str(path), ignore_errors=True)
 
-
-VERSION, SHA = _get_version()
-_export_version(VERSION, SHA)
-
-print("-- Building version " + VERSION)
-
-pytorch_package_version = os.getenv("PYTORCH_VERSION")
-
-pytorch_package_dep = "torch"
-if pytorch_package_version:
-    pytorch_package_dep += "==" + pytorch_package_version
-
-setup(
-    # Metadata
-    name="torchdata",
-    version=VERSION,
-    description="Composable data loading modules for PyTorch",
-    url="https://github.com/pytorch/data",
-    author="PyTorch Team",
-    author_email="packages@pytorch.org",
-    license="BSD",
-    install_requires=["requests", pytorch_package_dep],
-    python_requires=">=3.7",
-    classifiers=[
-        "Intended Audience :: Developers",
-        "Intended Audience :: Science/Research",
-        "License :: OSI Approved :: BSD License",
-        "Operating System :: MacOS :: MacOS X",
-        "Operating System :: Microsoft :: Windows",
-        "Programming Language :: Python :: 3.7",
-        "Programming Language :: Python :: 3.8",
-        "Programming Language :: Python :: 3.9",
-        "Programming Language :: Python :: Implementation :: CPython",
-        "Topic :: Scientific/Engineering :: Artificial Intelligence",
-    ],
-    # Package Info
-    packages=find_packages(exclude=["test*", "examples*"]),
-    zip_safe=False,
-    ext_modules=setup_helpers.get_ext_modules(),
-    cmdclass={
-        "build_ext": setup_helpers.CMakeBuild,
-        "clean": clean,
-    },
-)
-=======
 def get_parser():
     parser = argparse.ArgumentParser(description="TorchData setup")
     group = parser.add_mutually_exclusive_group()
@@ -126,7 +77,6 @@
         help="Official/RC Release",
     )
     return parser
-
 
 if __name__ == "__main__":
     args, unknown = get_parser().parse_known_args()
@@ -169,5 +119,9 @@
         # Package Info
         packages=find_packages(exclude=["test*", "examples*"]),
         zip_safe=False,
+        cmdclass={
+            "build_ext": setup_helpers.CMakeBuild,
+            "clean": clean,
+        },
     )
->>>>>>> e86cedc5
+)