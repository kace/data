--- conflicted
+++ resolved
@@ -14,11 +14,8 @@
 
 import expecttest
 
-<<<<<<< HEAD
-=======
 import torchdata
 
->>>>>>> 4d642760
 from _utils._common_utils_for_test import check_hash_fn, create_temp_dir, IS_M1, IS_WINDOWS
 from torch.utils.data import DataLoader
 from torchdata.datapipes.iter import (
