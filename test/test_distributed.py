--- conflicted
+++ resolved
@@ -123,8 +123,6 @@
         q.put(TerminateSignal())
 
     dist.destroy_process_group(pg)
-<<<<<<< HEAD
-=======
 
 
 def _random_fn(data):
@@ -164,7 +162,6 @@
 
     _finalize_distributed_queue(rank, q)
     dl.shutdown()
->>>>>>> 4d642760
 
 
 class DistributedTest(TestCase):
