--- conflicted
+++ resolved
@@ -26,17 +26,10 @@
 
 
 class ResetEpochRequest(Request):
-<<<<<<< HEAD
-    __slots__ = "reset_fn"
-
-    def __init__(self, reset_fn):
-        self.reset_fn = reset_fn
-=======
     __slots__ = "args"
 
     def __init__(self, args):
         self.args = args
->>>>>>> 4d642760
 
 
 class ResetEpochResponse(Response):
