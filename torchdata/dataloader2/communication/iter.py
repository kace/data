# Copyright (c) Meta Platforms, Inc. and affiliates.
# All rights reserved.
#
# This source code is licensed under the BSD-style license found in the
# LICENSE file in the root directory of this source tree.

import time
import types

from functools import partial
from typing import Callable

from torch.utils.data import IterDataPipe
from torchdata.dataloader2 import communication
from torchdata.dataloader2.graph import DataPipe
from torchdata.dataloader2.random import SeedGenerator
from torchdata.dataloader2.utils import WorkerInfo


DEFAULT_NON_BLOCKING_SLEEP = 0.001

__all__ = [
    "DataPipeBehindQueues",
    "EnsureNonBlockingDataPipe",
    "InvalidStateResetRequired",
    "NonBlocking",
    "NotAvailable",
    "QueueWrapper",
    "default_not_available_hook",
]


def default_not_available_hook():
    time.sleep(DEFAULT_NON_BLOCKING_SLEEP)


class NotAvailable(Exception):
    pass


class InvalidStateResetRequired(Exception):
    """
    Returned by DataPipe when it is expecting to get reset request,
    for example RouterDataPipe expecting all workers to request reset.
    """

    pass


class TerminateRequired(Exception):
    """
    Returned by DataPipe when it is expecting to get terminate request,
    for example it got terminate request from other source and at the process
    of stopping.
    """

    pass


class NonBlocking(IterDataPipe):
    not_available_hook = default_not_available_hook

    def __iter__(self):
        self.reset_iterator()
        return self

    def __next__(self):
        while True:
            try:
                return self.nonblocking_next()
            except StopIteration:
                raise StopIteration
            except NotAvailable:
                if NonBlocking.not_available_hook is not None:
                    NonBlocking.not_available_hook()

    def nonblocking_next(self):
        raise NotImplementedError("nonblocking_next is not implemented for %s" % self.__class__)

    def reset_iterator(self):
        raise NotImplementedError("reset_iterator is not implemented for %s" % self.__class__)

    @staticmethod
    def register_not_available_hook(hook_function):
        NonBlocking.not_available_hook = hook_function


def EnsureNonBlockingDataPipe(validated_datapipe):
    if not isinstance(validated_datapipe, IterDataPipe):
        raise Exception("Not Iterable DataPipe " + str(validated_datapipe.__class__))
    if isinstance(validated_datapipe, NonBlocking):
        return validated_datapipe
    if not hasattr(validated_datapipe, "_as_iterator"):
        validated_datapipe._as_iterator = None  # type: ignore[attr-defined]
    if not hasattr(validated_datapipe, "nonblocking_next"):

        def nonblocking_next(self):
            if self._as_iterator is None:
                self._as_iterator = iter(self)
            return next(self._as_iterator)

        validated_datapipe.nonblocking_next = types.MethodType(  # type: ignore[attr-defined]
            nonblocking_next, validated_datapipe
        )
    if not hasattr(validated_datapipe, "reset_iterator"):

        def reset_iterator(self):
            self._as_iterator = None

        validated_datapipe.reset_iterator = types.MethodType(  # type: ignore[attr-defined]
            reset_iterator, validated_datapipe
        )
    return validated_datapipe


<<<<<<< HEAD
def DataPipeBehindQueues(source_datapipe, protocol, blocking_request_get=False, reset_iterator_counter=None):
=======
def DataPipeBehindQueues(source_datapipe, protocol, full_stop=False, blocking_request_get=False, reset_epoch_fn=None):
>>>>>>> 4d642760
    """
    Indefinitely iterates over ``req_queue`` and passing values from source_datapipe to ``res_queue``.

    Request Types:
        `ResetEpoch` - Call the `reset_epoch_fn` on the protocol's DataPipe
        `ResetIterator` - Reset the iterator by calling `QueueWrapper`'s `reset_iterator` method
        `Terminate` - exits the infinite while loop
        `GetNext` - returns the value from the DataPipe, and handles exceptions such as `StopIteration` as appropriate

    Args:
        source_datapipe: DataPipe
        protocol: ``IterDataPipeQueueProtocolServer`` that contains ``req_queue`` and ``res_queue``
        blocking_request_get: determines if ``protocol.get_new_request`` will block
        reset_iterator_counter: Optional counter to synchronize all loops that have received
            `ResetIteratorRequest` within the dispatching process. It would guarantee that
            all loops starts to reset iterator and get next element at the same time.
    """
    if not isinstance(protocol, communication.protocol.IterDataPipeQueueProtocolServer):
        raise Exception("Expecting IterDataPipeQueueProtocolServer, got", protocol)
    source_datapipe = EnsureNonBlockingDataPipe(source_datapipe)
    forever = True
    while forever:
        try:
            # TODO: Non-blocking call is extremely slow here for python.mp, need to figure out a good workaround
            request = protocol.get_new_request(block=blocking_request_get)
        except communication.protocol.EmptyQueue:
            yield True
            continue

        if isinstance(request, communication.messages.ResetEpochRequest):
<<<<<<< HEAD
            source_datapipe = request.reset_fn(source_datapipe)
            protocol.response_reset_epoch()

        elif isinstance(request, communication.messages.ResetIteratorRequest):
            # Ensure only reset iterator once for the dispatching process
            if reset_iterator_counter is not None:
                reset_iterator_counter.increment()
                while not reset_iterator_counter.is_reached():
                    yield True
                # Sync between loops within the dispatching process
                source_datapipe.reset_iterator()
                yield True
                reset_iterator_counter.reset()
=======
            if reset_epoch_fn is not None:
                reset_epoch_fn(source_datapipe, *request.args)
            protocol.response_reset_epoch()

        elif isinstance(request, communication.messages.ResetIteratorRequest):
>>>>>>> 4d642760
            source_datapipe.reset_iterator()
            protocol.response_reset_iterator()

        elif isinstance(request, communication.messages.TerminateRequest):
            forever = False
            protocol.response_terminate()

        elif isinstance(request, communication.messages.GetNextRequest):
            while forever:
                try:
                    value = source_datapipe.nonblocking_next()
                except NotAvailable:
                    yield True
                    continue
                except StopIteration:
                    protocol.response_stop_iteration()
                    yield True
                    break
                except InvalidStateResetRequired:
                    protocol.response_invalid_state()
                    yield True
                    break
                protocol.response_next(value)
                yield True  # Returns control
                break
        else:
            raise Exception("Unrecognized type of request received", request)


class QueueWrapper(NonBlocking):
    """
    Creates an IterDataPipe which sends requests and reads the response from the DataLoader.Queue.
    The input is a ProtocolClient that contains request queue and response queue.
    """

    def __init__(self, protocol, response_wait_time=0.00001):
        if not isinstance(protocol, communication.protocol.IterDataPipeQueueProtocolClient):
            raise Exception("Got", protocol)
        self.protocol = protocol
        self.counter = 0
        self._stop_iteration = False
        self._response_wait_time = response_wait_time

    def reset_iterator(self):
        self._stop_iteration = False
        self.counter = 0
        self.protocol.request_reset_iterator()
        while True:
            try:
                self.protocol.get_response_reset_iterator()
                break
            except communication.protocol.EmptyQueue:
                if NonBlocking.not_available_hook is not None:
                    NonBlocking.not_available_hook()

    def nonblocking_next(self):
        if self._stop_iteration:
            raise Exception("`next` or `nonblocking_next` called after receiving StopIteration")
        if self.protocol.can_take_request():
            self.protocol.request_next()
        try:
            response = self.protocol.get_response_next(block=True, timeout=self._response_wait_time)
        except communication.protocol.EmptyQueue:
            raise NotAvailable
        if isinstance(response, communication.messages.StopIterationResponse):
            self._stop_iteration = True
            raise StopIteration
        if isinstance(response, communication.messages.InvalidStateResponse):
            raise NotAvailable
        return response.value


class _IterateQueueDataPipes(IterDataPipe):
    r"""
    Takes in ``QueueWrapper``s and iterates through them in a round-robin manner to get batches one-by-one.

    Typically, each worker has one ``QueueWrapper``.
    """

    def __init__(self, datapipes):
        # TODO(VitalyFedyunin): Consider combining _IterateQueueDataPipes and QueueWrapper
        # into one class, which supports any number of queues.
        self.datapipes = datapipes
        for dp in self.datapipes:
            if not isinstance(dp, QueueWrapper):
                raise Exception("Source datapipes should be an instance of iter.QueueWrapper")

    def __iter__(self):
        total_pipes = len(self.datapipes)
        disabled_pipe = [False] * len(self.datapipes)
        cnt_disabled_pipes = 0

        for idx in range(total_pipes):
            self.datapipes[idx].protocol.request_next()

        while cnt_disabled_pipes < total_pipes:
            for idx in range(total_pipes):
                if not disabled_pipe[idx]:
                    response = self.datapipes[idx].protocol.get_response_next(block=True)
                    if isinstance(response, communication.messages.StopIterationResponse):
                        disabled_pipe[idx] = True
                        cnt_disabled_pipes += 1
                        continue
                    if isinstance(response, communication.messages.InvalidStateResponse):
                        raise communication.iter.InvalidStateResetRequired
                    if isinstance(response, communication.messages.TerminateResponse):
                        raise communication.iter.TerminateRequired
                    self.datapipes[idx].protocol.request_next()
                    yield response.value

    def reset(self):
        # NonBlocking DataPipes do not reset automatically, have to do it manually
        for dp in self.datapipes:
            dp.reset_iterator()

    def reset_epoch(
        self, reset_fn: Callable[[WorkerInfo, SeedGenerator, DataPipe], DataPipe], seed_generator: SeedGenerator
    ):
        for dp in self.datapipes:
            dp.protocol.discard_existing_request()
        num_workers = len(self.datapipes)
        for worker_id, dp in enumerate(self.datapipes):
            worker_info = WorkerInfo(num_workers, worker_id)
            worker_seed_generator = seed_generator.spawn(worker_id)
            dp.protocol.request_reset_epoch(
                partial(reset_fn, worker_info=worker_info, seed_generator=worker_seed_generator)
            )
        for dp in self.datapipes:
            while True:
                try:
                    dp.protocol.get_response_reset_epoch()
                    break
                except communication.protocol.EmptyQueue:
                    if NonBlocking.not_available_hook is not None:
                        NonBlocking.not_available_hook()<|MERGE_RESOLUTION|>--- conflicted
+++ resolved
@@ -113,11 +113,7 @@
     return validated_datapipe
 
 
-<<<<<<< HEAD
-def DataPipeBehindQueues(source_datapipe, protocol, blocking_request_get=False, reset_iterator_counter=None):
-=======
 def DataPipeBehindQueues(source_datapipe, protocol, full_stop=False, blocking_request_get=False, reset_epoch_fn=None):
->>>>>>> 4d642760
     """
     Indefinitely iterates over ``req_queue`` and passing values from source_datapipe to ``res_queue``.
 
@@ -148,27 +144,11 @@
             continue
 
         if isinstance(request, communication.messages.ResetEpochRequest):
-<<<<<<< HEAD
-            source_datapipe = request.reset_fn(source_datapipe)
-            protocol.response_reset_epoch()
-
-        elif isinstance(request, communication.messages.ResetIteratorRequest):
-            # Ensure only reset iterator once for the dispatching process
-            if reset_iterator_counter is not None:
-                reset_iterator_counter.increment()
-                while not reset_iterator_counter.is_reached():
-                    yield True
-                # Sync between loops within the dispatching process
-                source_datapipe.reset_iterator()
-                yield True
-                reset_iterator_counter.reset()
-=======
             if reset_epoch_fn is not None:
                 reset_epoch_fn(source_datapipe, *request.args)
             protocol.response_reset_epoch()
 
         elif isinstance(request, communication.messages.ResetIteratorRequest):
->>>>>>> 4d642760
             source_datapipe.reset_iterator()
             protocol.response_reset_iterator()
 
