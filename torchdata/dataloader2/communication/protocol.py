--- conflicted
+++ resolved
@@ -122,17 +122,10 @@
         self.request_queue.put(request)
         self.request_sent(request)
 
-<<<<<<< HEAD
-    def request_reset_epoch(self, reset_fn):
-        if not self.can_take_request():
-            raise Exception("Can not reset while we are still waiting response for previous request")
-        request = communication.messages.ResetEpochRequest(reset_fn)
-=======
     def request_reset_epoch(self, *args):
         if not self.can_take_request():
             raise Exception("Can not reset while we are still waiting response for previous request")
         request = communication.messages.ResetEpochRequest(args)
->>>>>>> 4d642760
         self.request_queue.put(request)
         self.request_sent(request)
 
@@ -208,17 +201,10 @@
         self.request_queue.put(request)
         self.request_sent(request)
 
-<<<<<<< HEAD
-    def request_reset_epoch(self, reset_fn):
-        if not self.can_take_request():
-            raise Exception("Can not reset while we are still waiting response for previous request")
-        request = communication.messages.ResetEpochRequest(reset_fn)
-=======
     def request_reset_epoch(self, *args):
         if not self.can_take_request():
             raise Exception("Can not reset while we are still waiting response for previous request")
         request = communication.messages.ResetEpochRequest(args)
->>>>>>> 4d642760
         self.request_queue.put(request)
         self.request_sent(request)
 
