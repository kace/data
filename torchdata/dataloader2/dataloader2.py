--- conflicted
+++ resolved
@@ -16,26 +16,12 @@
 
 from torch.utils.data.graph import DataPipe
 from torchdata.dataloader2.adapter import Adapter
-<<<<<<< HEAD
-from torchdata.dataloader2.error import PauseIteration
-from torchdata.dataloader2.graph._serialization import (
-    clone,
-    DataPipe,
-    deserialize_datapipe,
-    serialize_datapipe,
-    wrap_datapipe_for_serialization,
-)
-from torchdata.dataloader2.random import SeedGenerator
-from torchdata.dataloader2.random.seed_generator import _UINT64_UPPER_BOUND
-from torchdata.dataloader2.reading_service import CheckpointableReadingServiceInterface, ReadingServiceInterface
-=======
 
 from torchdata.datapipes.iter import IterDataPipe
 from torchdata.datapipes.map import MapDataPipe
 
 from .error import PauseIteration
 from .reading_service import CheckpointableReadingServiceInterface, ReadingServiceInterface
->>>>>>> 4d642760
 
 T_co = TypeVar("T_co", covariant=True)
 SERIALIZED_DATAPIPE_KEY_NAME = "serialized_datapipe"
@@ -51,17 +37,6 @@
 
 
 class DataLoader2Iterator(Iterator[T_co]):
-<<<<<<< HEAD
-    r"""
-    An iterator wrapper returned by ``DataLoader2``'s ``__iter__` method. It delegates method/attribute calls
-    to the DataPipe iterator object.
-
-    The purpose of this wrapper object is to track the validity of an iterator to enforce the single iterator per
-    ``DataLoader2`` constraint, and to finalize iteration/shutdown when necessary.
-    """
-
-=======
->>>>>>> 4d642760
     def __init__(self, dataloader: "DataLoader2", iterator_id: int):
         self.dataloader = dataloader
         self.iterator_id = iterator_id
@@ -106,28 +81,12 @@
     ``DataLoader2`` is used to optimize and execute the given ``DataPipe`` graph
     based on ``ReadingService`` and ``Adapter`` functions, with support for
 
-<<<<<<< HEAD
-    - Dynamic sharding for multiprocess and distributed data loading
-=======
     - Dynamic sharding for multi-process and distributed data loading
->>>>>>> 4d642760
     - Multiple backend ``ReadingServices``
     - ``DataPipe`` graph in-place modification like shuffle control, memory pinning, etc.
     - Snapshot the state of data-preprocessing pipeline (WIP)
 
     Args:
-<<<<<<< HEAD
-        datapipe (``IterDataPipe`` or ``MapDataPipe``): ``DataPipe`` from which to load the data. A deepcopy of this
-            datapipe will be made during initialization, allowing the input to be re-used in a different ``DataLoader2``
-            without sharing states. Input ``None`` can only be used if ``load_state_dict`` is called
-            right after the creation of the DataLoader.
-        datapipe_adapter_fn (``Iterable[Adapter]`` or ``Adapter``, optional): ``Adapter`` function(s) that
-            will be applied to the DataPipe (default: ``None``).
-        reading_service (ReadingServiceInterface, optional): defines how ``DataLoader2`` should execute operations over
-            the ``DataPipe``, e.g. multiprocessing/distributed (default: ``None``). A deepcopy of this will be
-            created during initialization, allowing the ReadingService to be re-used in a different
-            ``DataLoader2`` without sharing states.
-=======
         datapipe (``IterDataPipe`` or ``MapDataPipe``): ``DataPipe`` from which to load the data. A deepcopy of this will be made during
             initialization, allowing the input to be re-used in a different ``DataLoader2`` without sharing states.
         datapipe_adapter_fn (``Iterable[Adapter]`` or ``Adapter``, optional): ``Adapter`` function(s) that will be applied
@@ -135,7 +94,6 @@
         reading_service (ReadingServiceInterface, optional): defines how ``DataLoader2`` should execute operations over
             the ``DataPipe``, e.g. multiprocessing/distributed (default: ``None``). A deepcopy of this will be made during
             initialization, allowing the input to be re-used in a different ``DataLoader2`` without sharing states.
->>>>>>> 4d642760
     """
 
     def __init__(
@@ -144,11 +102,7 @@
         datapipe_adapter_fn: Optional[Union[Iterable[Adapter], Adapter]] = None,
         reading_service: Optional[ReadingServiceInterface] = None,
     ) -> None:
-<<<<<<< HEAD
-        self.datapipe = clone(wrap_datapipe_for_serialization(datapipe)) if datapipe is not None else None
-=======
         self.datapipe = self._wrap_and_copy_dp(datapipe)
->>>>>>> 4d642760
         self._adapted: bool = False
         self._datapipe_iter: Optional[Iterator[T_co]] = None
         self._reset_iter: bool = True  # Sets to `False` when __iter__ starts, and `True` when `StopIteration``
@@ -167,14 +121,7 @@
         if self.datapipe is not None and self.datapipe_adapter_fns is not None:
             for adapter_fn in self.datapipe_adapter_fns:
                 self.datapipe = adapter_fn(self.datapipe)
-<<<<<<< HEAD
-        self._datapipe_before_reading_service_adapt: DataPipe = clone(self.datapipe)
-        self._seed_generator: SeedGenerator = SeedGenerator()
-        self._seed: Optional[int] = None
-        self._reset_seed: bool = True
-=======
         self._datapipe_before_reading_service_adapt: DataPipe = self._copy(self.datapipe)
->>>>>>> 4d642760
 
     def __iter__(self) -> DataLoader2Iterator[T_co]:
         r"""
@@ -183,12 +130,6 @@
         ``DataLoader2``. And, ``initialize_iteration`` and ``finalize_iterator`` will be
         invoked at the beginning and end of the iteration correspondingly.
         """
-<<<<<<< HEAD
-        if self.datapipe is None:
-            raise RuntimeError("Please provide datapipe or use load_state_dict to load datapipe from state")
-
-=======
->>>>>>> 4d642760
         if self._terminated:
             raise RuntimeError("Cannot iterate over the DataLoader as it has already been shut down")
 
@@ -262,20 +203,6 @@
         r"""
         Shuts down ``ReadingService`` and clean up iterator.
         """
-<<<<<<< HEAD
-        try:
-            if not self._reset_iter:
-                self._reset_iter = True
-                self._datapipe_iter = None
-            if not self._terminated:
-                if self.reading_service is not None:
-                    self.reading_service.finalize_iteration()
-                    self.reading_service.finalize()
-                self._terminated = True
-        # Ignore AttributeError in case any attribute has been removed before `__del__`
-        except AttributeError:
-            pass
-=======
         if not self._reset_iter:
             self._reset_iter = True
             self._datapipe_iter = None
@@ -284,7 +211,6 @@
                 self.reading_service.finalize_iteration()
                 self.reading_service.finalize()
             self._terminated = True
->>>>>>> 4d642760
 
     def __enter__(self) -> "DataLoader2[T_co]":
         return self
@@ -332,11 +258,7 @@
         data_loader.reading_service_state = reading_service_state
         return data_loader
 
-<<<<<<< HEAD
-    def load_state_dict(self, state_dict: Dict[str, Any]) -> None:
-=======
     def load_state_dict(self, state: Dict[str, Any]) -> None:
->>>>>>> 4d642760
         """
         For the existing ``DataLoader2``, load serialized state to restore ``DataPipe`` graph
         and reset the internal state of ``ReadingService``.
@@ -364,8 +286,4 @@
         if self.datapipe_adapter_fns is not None:
             for adapter_fn in self.datapipe_adapter_fns:
                 self.datapipe = adapter_fn(self.datapipe)
-<<<<<<< HEAD
-        self._datapipe_before_reading_service_adapt = clone(self.datapipe)
-=======
-        self._datapipe_before_reading_service_adapt = self._copy(self.datapipe)
->>>>>>> 4d642760
+        self._datapipe_before_reading_service_adapt = self._copy(self.datapipe)