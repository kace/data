--- conflicted
+++ resolved
@@ -5,15 +5,9 @@
 # LICENSE file in the root directory of this source tree.
 
 
-<<<<<<< HEAD
-from torchdata.dataloader2.dataloader2 import DataLoader2, DataLoader2Iterator
-from torchdata.dataloader2.error import PauseIteration
-from torchdata.dataloader2.reading_service import (
-=======
 from .dataloader2 import DataLoader2, DataLoader2Iterator
 from .error import PauseIteration
 from .reading_service import (
->>>>>>> 4d642760
     CheckpointableReadingServiceInterface,
     DistributedReadingService,
     MultiProcessingReadingService,
