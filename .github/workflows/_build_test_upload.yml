name: Build, Test and Upload Wheel

on:
  workflow_call:
    inputs:
      branch:
        required: true
        type: string
      pre_dev_release:
        required: true
        type: boolean
      pytorch_version:
        required: true
        type: string
      do-upload:
        required: false
        default: true
        type: boolean
    secrets:
      PYTORCH_BINARY_AWS_ACCESS_KEY_ID:
        required: true
      PYTORCH_BINARY_AWS_SECRET_ACCESS_KEY:
        required: true
      PYPI_TOKEN:
        required: false
      CONDA_PYTORCHBOT_TOKEN:
        required: false
      CONDA_TEST_PYTORCHBOT_TOKEN:
        required: false
      CONDA_NIGHTLY_PYTORCHBOT_TOKEN:
        required: false

jobs:
  get_release_type:
    runs-on: ubuntu-latest
    outputs:
      type: ${{ steps.get_release_type.outputs.type }}
    steps:
      - name: Get Release Type
        run: |
          if [[ "${{ inputs.branch }}" == v* ]] && [[ ${{ inputs.pre_dev_release }} == false ]]; then
            RELEASE_TYPE=official
          elif [[ "${{ inputs.branch }}" == release/* ]] && [[ ${{ inputs.pre_dev_release }} == true ]]; then
            RELEASE_TYPE=test
          else
            if [[ "${{ github.base_ref }}" == release/* ]]; then
              RELEASE_TYPE=test
            else
              RELEASE_TYPE=nightly
            fi
          fi
          echo "Release Type: $RELEASE_TYPE"
          echo "type=$RELEASE_TYPE" >> $GITHUB_OUTPUT
        id: get_release_type

  wheel_build_test:
    needs: get_release_type
    runs-on: ${{ matrix.os }}
    container: ${{ startsWith( matrix.os, 'ubuntu' ) && 'pytorch/manylinux-cpu' || null }}
    strategy:
      fail-fast: false
      matrix:
        os:
          - macos-latest
          - ubuntu-latest
          - windows-latest
          - macos-m1-12
        python-version:
          - 3.8
          - 3.9
          - "3.10"
          - "3.11"
          - pure
        exclude:
          - os: macos-latest
            python-version: pure
          - os: windows-latest
            python-version: pure
          - os: macos-m1-12
            python-version: pure
    steps:
      - name: Checkout Source Repository
        uses: actions/checkout@v3
        with:
          ref: ${{ inputs.branch }}
          submodules: recursive
      - name: Setup Python ${{ matrix.python-version }} for Windows
        if: ${{ startsWith( matrix.os, 'windows' ) }}
        uses: actions/setup-python@v4
        with:
          python-version: ${{ matrix.python-version }}
      - name: Add temp runner environment variables
        if: ${{ startsWith( matrix.os, 'macos' ) }}
        shell: bash -l {0}
        run: |
          echo "MINICONDA_INSTALL_PATH_MACOS=${RUNNER_TEMP}/miniconda" >> "${GITHUB_ENV}"
      - name: Install Conda on MacOS
        if: ${{ startsWith( matrix.os, 'macos' ) }}
        shell: bash -l {0}
        run: |
          mkdir -p "${MINICONDA_INSTALL_PATH_MACOS}"
          if ${{ startsWith( matrix.os, 'macos-m1' ) }}; then
            curl https://repo.anaconda.com/miniconda/Miniconda3-latest-MacOSX-arm64.sh -o "${MINICONDA_INSTALL_PATH_MACOS}/miniconda.sh"
          else
            curl https://repo.anaconda.com/miniconda/Miniconda3-latest-MacOSX-x86_64.sh -o "${MINICONDA_INSTALL_PATH_MACOS}/miniconda.sh"
          fi
          bash "${MINICONDA_INSTALL_PATH_MACOS}/miniconda.sh" -b -u -p "${MINICONDA_INSTALL_PATH_MACOS}"
          rm -rf "${MINICONDA_INSTALL_PATH_MACOS}/miniconda.sh"
          echo "${MINICONDA_INSTALL_PATH_MACOS}/bin" >> "$GITHUB_PATH"
      - name: Setup Python ${{ matrix.python-version }} on MacOS
        if: ${{ startsWith( matrix.os, 'macos' ) }}
        shell: bash -l {0}
        run: |
          conda init bash
          conda create -y --name wheel_build_env python=${{ matrix.python-version }}
      - name: Setup msbuild on Windows
        if: startsWith( matrix.os, 'windows' )
        uses: microsoft/setup-msbuild@v1.1
      - name: Set up Visual Studio shell
        if: startsWith( matrix.os, 'windows' )
        uses: egor-tensin/vs-shell@v2
        with:
          arch: x64
      - name: Install Build Dependency
        shell: bash -l {0}
        env:
          PYTHON_VERSION: ${{ matrix.python-version }}
        run: |
          if ${{ startsWith( matrix.os, 'ubuntu' ) }}; then
            if ${{ matrix.python-version != 'pure' }}; then
              source packaging/manylinux/python_helper.sh
              yum -y install ninja-build zlib-static
              # Docker path is /__w by default
              export WORKSPACE="/__w"
              # Install static OpenSSL/libcrypto library
              ./packaging/manylinux/install_openssl_curl.sh
            fi
          else
            if ${{ startsWith( matrix.os, 'macos' ) }}; then
              conda activate wheel_build_env
            fi
            pip install cmake ninja
            echo "/home/runner/.local/bin" >> $GITHUB_PATH
          fi
      - name: Install PyTorch and Build TorchData Wheel
        shell: bash -l {0}
        env:
          PYTHON_VERSION: ${{ matrix.python-version }}
          PYTORCH_VERSION: ${{ inputs.pytorch_version }}
          BUILD_S3: ${{ matrix.python-version != 'pure' }}
        run: |
          set -ex
          if ${{ startsWith( matrix.os, 'ubuntu' ) }}; then
            # Use Python 3.8 for pure python build
            if ${{ matrix.python-version == 'pure' }}; then
              export PYTHON_VERSION=3.8
            fi
            source packaging/manylinux/python_helper.sh
            # Docker path is /__w by default
            export WORKSPACE="/__w"
            # See: https://github.com/actions/checkout/issues/760
            git config --global --add safe.directory "$WORKSPACE/data/data"
            if ${{ matrix.python-version != 'pure' }}; then
              # AWSSDK uses $CMAKE_PREFIX_PATH to find openssl
              export OPENSSL_ROOT_DIR="$WORKSPACE/ssl"
              export CURL_ROOT_DIR="$WORKSPACE/curl"
              export CMAKE_PREFIX_PATH="$OPENSSL_ROOT_DIR:$CURL_ROOT_DIR:$CMAKE_PREFIX_PATH"
              export STATIC_DEPS=TRUE
            fi
          fi
          if ${{ startsWith( matrix.os, 'macos' ) }}; then
            conda activate wheel_build_env
          fi
          packaging/build_wheel.sh
      - name: Validate TorchData Wheel
        shell: bash -l {0}
        env:
          PYTHON_VERSION: ${{ matrix.python-version }}
        run: |
          if ${{ startsWith( matrix.os, 'ubuntu' ) }}; then
            if ${{ matrix.python-version == 'pure' }}; then
              export PYTHON_VERSION=3.8
            fi
            source packaging/manylinux/python_helper.sh
            pip3 install auditwheel
          fi
          if ${{ startsWith( matrix.os, 'macos' ) }}; then
            conda activate wheel_build_env
          fi
          pip3 install pkginfo
          for pkg in dist/torchdata*.whl; do
              echo "PkgInfo of $pkg:"
              pkginfo $pkg
              if ${{ startsWith( matrix.os, 'ubuntu' ) && matrix.python-version != 'pure' }}; then
                auditwheel show $pkg
                auditwheel repair $pkg --plat manylinux2014_x86_64 -w wheelhouse
              fi
          done
          if ${{ startsWith( matrix.os, 'ubuntu' ) && matrix.python-version != 'pure' }}; then
            mv dist temp
            mv wheelhouse dist
          fi
      - name: Install TorchData Wheel
        shell: bash -l {0}
        env:
          PYTHON_VERSION: ${{ matrix.python-version }}
        run: |
          if ${{ startsWith( matrix.os, 'ubuntu' ) }}; then
            if ${{ matrix.python-version == 'pure' }}; then
              export PYTHON_VERSION=3.8
            fi
            source packaging/manylinux/python_helper.sh
          fi
          if ${{ startsWith( matrix.os, 'macos' ) }}; then
            conda activate wheel_build_env
          fi
          pip3 install dist/torchdata*.whl
      - name: Run Smoke Tests
        shell: bash -l {0}
        env:
          PYTHON_VERSION: ${{ matrix.python-version }}
        run: |
          if ${{ startsWith( matrix.os, 'ubuntu' ) }}; then
            if ${{ matrix.python-version == 'pure' }}; then
              export PYTHON_VERSION=3.8
            fi
            source packaging/manylinux/python_helper.sh
          fi
          if ${{ startsWith( matrix.os, 'macos' ) }}; then
            conda activate wheel_build_env
          fi
          if ${{ matrix.python-version == 'pure' }}; then
            python test/smoke_test/smoke_test.py --no-s3
          else
            python test/smoke_test/smoke_test.py
          fi
      - name: Upload Wheels to Github
        if: always()
        uses: actions/upload-artifact@v3
        with:
          name: torchdata-artifact
          path: dist/torchdata*.whl

  wheel_upload:
    if: always() && inputs.branch != '' && inputs.do-upload == true
    needs: [get_release_type, wheel_build_test]
    runs-on: ubuntu-latest
    outputs:
      upload: ${{ steps.trigger_upload.outputs.value }}
    steps:
      - name: Download Artifacts from Github
        continue-on-error: true
        uses: actions/download-artifact@v3
        with:
          name: torchdata-artifact
      - name: Determine if Wheel Uploading is needed
        run: |
          upload=false
          for txt in torchdata*.whl; do
            upload=true
            break
          done
          echo "value=$upload" >> $GITHUB_OUTPUT
        id: trigger_upload
      - name: Display All TorchData Wheels
        if: steps.trigger_upload.outputs.value == 'true'
        run: ls -lh torchdata*.whl
      - name: Upload Wheels to S3 Storage
        if: steps.trigger_upload.outputs.value == 'true'
        env:
          AWS_ACCESS_KEY_ID: ${{ secrets.PYTORCH_BINARY_AWS_ACCESS_KEY_ID }}
          AWS_SECRET_ACCESS_KEY: ${{ secrets.PYTORCH_BINARY_AWS_SECRET_ACCESS_KEY }}
        run: |
          if [[ ${{ inputs.branch }} == 'main' ]]; then
            S3_PATH=s3://pytorch/whl/nightly/
          else
            S3_PATH=s3://pytorch/whl/test/
          fi
          pip3 install awscli
          set -x
          for pkg in torchdata*.whl; do
            aws s3 cp "$pkg" "$S3_PATH" --acl public-read
          done
      - name: Upload Official Wheels to PYPI
        if: |
          steps.trigger_upload.outputs.value == 'true' &&
          needs.get_release_type.outputs.type == 'official'
        env:
          PYPI_TOKEN: ${{ secrets.PYPI_TOKEN }}
        run: |
          pip3 install twine
          python -m twine upload \
            --username __token__ \
            --password "$PYPI_TOKEN" \
            torchdata*.whl

  conda_build_test:
    needs: get_release_type
    runs-on: ${{ matrix.os }}
    container: ${{ startsWith( matrix.os, 'ubuntu' ) && 'pytorch/manylinux-cpu' || null }}
    strategy:
      fail-fast: false
      matrix:
        os:
          - macos-latest
          - ubuntu-latest
          - windows-latest
          - macos-m1-12
        python-version:
          - 3.8
          - 3.9
          - "3.10"
    steps:
      - name: Checkout Source Repository
        uses: actions/checkout@v3
        with:
          ref: ${{ inputs.branch }}
          submodules: recursive
      - name: Determine if build AWSSDK
        shell: bash -l {0}
        run: |
          if ${{ startsWith( matrix.os, 'windows' ) }}; then
            BUILD_S3=0
          else
            BUILD_S3=1
          fi
<<<<<<< HEAD
          echo "value=$BUILD_S3" >> $GITHUB_OUTPUT
=======
          echo "::set-output name=value::$BUILD_S3"
>>>>>>> 4d642760
        id: build_s3
      - name: Add temp runner environment variables
        shell: bash -l {0}
        run: |
          echo "MINICONDA_INSTALL_PATH=${RUNNER_TEMP}/miniconda" >> "${GITHUB_ENV}"
          echo "CONDA_ENV_PATH=${RUNNER_TEMP}/conda_build_env" >> "${GITHUB_ENV}"
      - name: Create Conda Env on Windows
        if: ${{ startsWith( matrix.os, 'windows' ) }}
        uses: conda-incubator/setup-miniconda@v2
        with:
          python-version: ${{ matrix.python-version }}
          activate-environment: ${{ env.CONDA_ENV_PATH }}
      - name: Install Conda on MacOS and Linux
        if: ${{ ! startsWith( matrix.os, 'windows' ) }}
        shell: bash -l {0}
        run: |
          mkdir -p "${MINICONDA_INSTALL_PATH}"
          if ${{ startsWith( matrix.os, 'ubuntu' ) }}; then
            curl https://repo.anaconda.com/miniconda/Miniconda3-latest-Linux-x86_64.sh -o "${MINICONDA_INSTALL_PATH}/miniconda.sh"
          elif ${{ startsWith( matrix.os, 'macos-m1' ) }}; then
            curl https://repo.anaconda.com/miniconda/Miniconda3-latest-MacOSX-arm64.sh -o "${MINICONDA_INSTALL_PATH}/miniconda.sh"
          else
            curl https://repo.anaconda.com/miniconda/Miniconda3-latest-MacOSX-x86_64.sh -o "${MINICONDA_INSTALL_PATH}/miniconda.sh"
          fi
          bash "${MINICONDA_INSTALL_PATH}/miniconda.sh" -b -u -p "${MINICONDA_INSTALL_PATH}"
          rm -rf "${MINICONDA_INSTALL_PATH}/miniconda.sh"
          echo "${MINICONDA_INSTALL_PATH}/bin" >> "$GITHUB_PATH"
          ${MINICONDA_INSTALL_PATH}/bin/conda init bash
      - name: Create Conda Env on MacOS and Linux
        if: ${{ ! startsWith( matrix.os, 'windows' ) }}
        shell: bash -l {0}
        run: |
          source "${MINICONDA_INSTALL_PATH}/etc/profile.d/conda.sh"
          conda create -y -p "${CONDA_ENV_PATH}" python=${{ matrix.python-version }}
      - name: Build TorchData for Conda
        shell: bash -l {0}
        env:
          PYTHON_VERSION: ${{ matrix.python-version }}
          PYTORCH_VERSION: ${{ inputs.pytorch_version }}
          BUILD_S3: ${{ steps.build_s3.outputs.value }}
        run: |
          set -ex
          if ${{ ! startsWith( matrix.os, 'windows' ) }}; then
            source "${MINICONDA_INSTALL_PATH}/etc/profile.d/conda.sh"
          fi
          conda activate "${CONDA_ENV_PATH}"
          conda install -yq conda-build -c conda-forge
          packaging/build_conda.sh
          conda index ./conda-bld
<<<<<<< HEAD
=======
      - name: Install TorchData Conda Package
        shell: bash -l {0}
        run: |
          if ${{ ! startsWith( matrix.os, 'windows' ) }}; then
            source "${MINICONDA_INSTALL_PATH}/etc/profile.d/conda.sh"
          fi
          conda activate "${CONDA_ENV_PATH}"
          if [[ ${{ needs.get_release_type.outputs.type }} == 'official' ]]; then
            CONDA_CHANNEL=pytorch
          else
            CONDA_CHANNEL=pytorch-${{ needs.get_release_type.outputs.type }}
          fi
          conda install pytorch torchdata cpuonly -c $(pwd)/conda-bld/ -c "$CONDA_CHANNEL"
      - name: Run DataPipes Tests with pytest
        shell: bash -l {0}
        run: |
          if ${{ ! startsWith( matrix.os, 'windows' ) }}; then
            source "${MINICONDA_INSTALL_PATH}/etc/profile.d/conda.sh"
          fi
          conda activate "${CONDA_ENV_PATH}"
          conda env update --file test/requirements.yml
          python -m pytest --no-header -v test --ignore=test/test_period.py --ignore=test/test_text_examples.py --ignore=test/test_audio_examples.py
>>>>>>> 4d642760
      - name: Upload Conda Package to Github
        if: always()
        uses: actions/upload-artifact@v3
        with:
          name: torchdata-artifact
          path: conda-bld/*/torchdata-*.tar.bz2

  conda_upload:
    if: always() && inputs.branch != '' && inputs.do-upload == true
    needs: [get_release_type, conda_build_test]
    runs-on: ubuntu-latest
    container: continuumio/miniconda3
    outputs:
      upload: ${{ steps.trigger_upload.outputs.value }}
    steps:
      - name: Download Artifacts from Github
        continue-on-error: true
        uses: actions/download-artifact@v3
        with:
          name: torchdata-artifact
      - name: Determine if Conda Uploading is needed
        run: |
          upload=false
          for pkg in ./*/torchdata-*.tar.bz2; do
            upload=true
            break
          done
          echo "value=$upload" >> $GITHUB_OUTPUT
        id: trigger_upload
      - name: Display All TorchData Conda Package
        if: steps.trigger_upload.outputs.value == 'true'
        run: ls -lh ./*/torchdata-*.tar.bz2
      - name: Upload Packages to Conda
        if: steps.trigger_upload.outputs.value == 'true'
        shell: bash -l {0}
        env:
          CONDA_PYTORCHBOT_TOKEN: ${{ secrets.CONDA_PYTORCHBOT_TOKEN }}
          CONDA_NIGHTLY_PYTORCHBOT_TOKEN: ${{ secrets.CONDA_NIGHTLY_PYTORCHBOT_TOKEN }}
          CONDA_TEST_PYTORCHBOT_TOKEN: ${{ secrets.CONDA_TEST_PYTORCHBOT_TOKEN }}
        run: |
          conda create -y --name conda_upload_env
          conda activate conda_upload_env

          conda install -yq anaconda-client
          conda install -c conda-forge -yq jq

          if [[ ${{ needs.get_release_type.outputs.type }} == 'official' ]]; then
            CONDA_CHANNEL=pytorch
            CONDA_TOKEN=${CONDA_PYTORCHBOT_TOKEN}
          elif [[ ${{ needs.get_release_type.outputs.type }} == 'test' ]]; then
            CONDA_CHANNEL=pytorch-${{ needs.get_release_type.outputs.type }}
            CONDA_TOKEN=${CONDA_TEST_PYTORCHBOT_TOKEN}
          else
            CONDA_CHANNEL=pytorch-${{ needs.get_release_type.outputs.type }}
            CONDA_TOKEN=${CONDA_NIGHTLY_PYTORCHBOT_TOKEN}
          fi

          if [[ ${{ needs.get_release_type.outputs.type }} == 'nightly' ]]; then
            # Loop over all platforms [win-64, osx-64, linux-64]
            for subdir in $(find . -type f -name '*torchdata*.tar.bz2' | sed -r 's|/[^/]+$||' | uniq | cut -f2 -d/) ; do
              version=""
              # Find existing conda packages on pytorch nightly
              for val in $(conda search --json torchdata --channel=$CONDA_CHANNEL --subdir=$subdir | jq -r '.[][] | .version, .build'); do
                if [[ -z $version ]]; then
                  version=$val
                else
                  build=$val
                  # Check if a new conda package built based on the same Python version and platform exists
                  for new_package in ./$subdir/torchdata-*-$build.tar.bz2; do
                    if [[ -f "$new_package" ]]; then
                      echo "Removing $CONDA_CHANNEL/torchdata/$version/$subdir/torchdata-$version-$build.tar.bz2"
                      anaconda -t "${CONDA_TOKEN}" remove -f "$CONDA_CHANNEL/torchdata/$version/$subdir/torchdata-$version-$build.tar.bz2"
                      break
                    fi
                  done
                  version=""
                  build=""
                fi
              done
              # Upload new conda packages per subdir
              anaconda -t "${CONDA_TOKEN}" upload ./$subdir/torchdata-*.tar.bz2 -u "$CONDA_CHANNEL" --label main --no-progress --force
            done
          else
            anaconda -t "${CONDA_TOKEN}" upload ./*/torchdata-*.tar.bz2 -u "$CONDA_CHANNEL" --label main --no-progress --force
          fi

  build_docs:
    if: |
      always() && inputs.branch != '' &&
      ( needs.wheel_upload.outputs.upload == 'true' || needs.conda_upload.outputs.upload == 'true' )
    needs: [get_release_type, wheel_upload, conda_upload]
    runs-on: ubuntu-latest
    steps:
      - name: Setup Python 3.8
        uses: actions/setup-python@v4
        with:
          python-version: 3.8
      - name: Checkout
        uses: actions/checkout@v3
        with:
          ref: ${{ inputs.branch }}
          submodules: recursive
      - name: Install Dependencies
        run: |
          echo `python3 --version`
          sudo apt-get install -y python-setuptools
          python3 -m pip install --upgrade pip
          python3 -m pip install setuptools
          python3 -m pip install matplotlib
          sudo apt-get install -y yarn
      - name: Install PyTorch & TorchData
        run: |
          pip3 install numpy
          # Add version requirement to PyTorch except nightly release
          if [[ -z "${{ inputs.pytorch_version }}" ]]; then
            PYTORCH_VERSION=torch
          else
            PYTORCH_VERSION=torch==${{ inputs.pytorch_version }}
          fi

          PIP_CHANNEL=${{ needs.get_release_type.outputs.type }}
          if [[ $PIP_CHANNEL == 'official' ]]; then
            pip3 install "$PYTORCH_VERSION" -f https://download.pytorch.org/whl/torch_stable.html
          else
            pip3 install --pre "$PYTORCH_VERSION" -f "https://download.pytorch.org/whl/$PIP_CHANNEL/torch_$PIP_CHANNEL.html"
          fi

          pip3 install -r requirements.txt
          pip3 install .
      - name: Check env
        run: echo `which spinx-build`
      - name: Build the docset
        run: |
          cd ./docs
          sudo apt-get install -y graphviz
          pip3 install -r requirements.txt
          make html
          cd ..
      - name: Export Target Folder
        run: |
          TARGET_FOLDER=${{ inputs.branch }}
          if [[ $TARGET_FOLDER == release/* ]]; then
            TARGET_FOLDER=${TARGET_FOLDER:8}
          elif [[ $TARGET_FOLDER == tags/* ]]; then
            TARGET_FOLDER=${TARGET_FOLDER:5}
          elif [[ $TARGET_FOLDER == v* ]] && [[ ${{ inputs.pre_dev_release }} == false ]]; then
            if [[ $TARGET_FOLDER == v*.*.* ]]; then
              TARGET_FOLDER=${TARGET_FOLDER%.*}
            fi
            TARGET_FOLDER=${TARGET_FOLDER:1}
          fi
          echo "value=$TARGET_FOLDER" >> $GITHUB_OUTPUT
        id: target_folder
      - name: Deploy
        uses: JamesIves/github-pages-deploy-action@v4.4.1
        with:
          token: ${{ secrets.GITHUB_TOKEN }}
          branch: gh-pages # The branch the action should deploy to.
          folder: docs/build/html # The folder the action should deploy.
          target-folder: ${{ steps.target_folder.outputs.value }} # The destination folder the action should deploy to.<|MERGE_RESOLUTION|>--- conflicted
+++ resolved
@@ -324,11 +324,7 @@
           else
             BUILD_S3=1
           fi
-<<<<<<< HEAD
-          echo "value=$BUILD_S3" >> $GITHUB_OUTPUT
-=======
           echo "::set-output name=value::$BUILD_S3"
->>>>>>> 4d642760
         id: build_s3
       - name: Add temp runner environment variables
         shell: bash -l {0}
@@ -378,8 +374,6 @@
           conda install -yq conda-build -c conda-forge
           packaging/build_conda.sh
           conda index ./conda-bld
-<<<<<<< HEAD
-=======
       - name: Install TorchData Conda Package
         shell: bash -l {0}
         run: |
@@ -402,7 +396,6 @@
           conda activate "${CONDA_ENV_PATH}"
           conda env update --file test/requirements.yml
           python -m pytest --no-header -v test --ignore=test/test_period.py --ignore=test/test_text_examples.py --ignore=test/test_audio_examples.py
->>>>>>> 4d642760
       - name: Upload Conda Package to Github
         if: always()
         uses: actions/upload-artifact@v3
